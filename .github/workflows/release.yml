--- conflicted
+++ resolved
@@ -48,12 +48,9 @@
         uses: cycjimmy/semantic-release-action@v4
         with:
           extra_plugins: |
-<<<<<<< HEAD
-=======
             @semantic-release/changelog
             @semantic-release/git
             @semantic-release/exec
->>>>>>> d329d511
             conventional-changelog-conventionalcommits
         env:
           GITHUB_TOKEN: ${{ secrets.GITHUB_TOKEN }}
